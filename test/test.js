--- conflicted
+++ resolved
@@ -12,12 +12,9 @@
 const PetStoreOpenAPI3 = require('./petstore_oas.json');
 const ParameterSchemaReferenceAPI = require('./parameter_schema_reference');
 const ParameterExampleReferenceAPI = require('./parameter_example_swagger.json');
-<<<<<<< HEAD
 const FormDataExampleReferenceAPI = require('./form_data_example.json');
+const FormUrlencodedExampleAPI = require('./form_urlencoded_example.json');
 const MultipleRequestContentReferenceAPI = require('./multiple_request_content.json');
-=======
-const FormUrlencodedExampleAPI = require('./form_urlencoded_example.json');
->>>>>>> 284aeebd
 
 test('Getting snippets should not result in error or undefined', function (t) {
   t.plan(1);
@@ -203,7 +200,6 @@
   t.end();
 });
 
-<<<<<<< HEAD
 test('Generate snippet with multipart/form-data', function (t) {
   const result = OpenAPISnippets.getEndpointSnippets(
     FormDataExampleReferenceAPI,
@@ -246,7 +242,9 @@
       );
     }
   }
-=======
+  t.end();
+});
+
 test('Testing the application/x-www-form-urlencoded example case', function (t) {
   t.plan(2);
   const result = OpenAPISnippets.getEndpointSnippets(
@@ -258,6 +256,5 @@
   const snippet = result.snippets[0].content;
   t.match(snippet, /.*--data 'id=id\+example\+value'.*/);
   t.match(snippet, /.*--data 'secret=secret\+example\+value'.*/);
->>>>>>> 284aeebd
   t.end();
 });