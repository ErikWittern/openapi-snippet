--- conflicted
+++ resolved
@@ -128,7 +128,6 @@
     openApi.paths[path][method].requestBody &&
     openApi.paths[path][method].requestBody.content
    ) {
-<<<<<<< HEAD
     for (const contentType of parsableContentTypes) {
       if (openApi.paths[path][method].requestBody.content[contentType] &&
         openApi.paths[path][method].requestBody.content[contentType].schema
@@ -145,7 +144,7 @@
           });
         } else if (contentType === 'multipart/form-data') {
           const params = [];
-          Object.keys(sample).map(key => params.push({'name': key, 'value': sample[key]}));
+          Object.keys(sample).forEach(key => params.push({'name': key, 'value': sample[key]}));
 
           payloads.push({
             mimeType: contentType, 
@@ -154,42 +153,6 @@
         }
       }
     }
-=======
-     if (openApi.paths[path][method].requestBody.content['application/json'] &&
-       openApi.paths[path][method].requestBody.content['application/json'].schema
-     ) {
-       const sample = OpenAPISampler.sample(
-         openApi.paths[path][method].requestBody.content['application/json']
-           .schema,
-         { skipReadOnly: true },
-         openApi
-       );
-       return {
-         mimeType: 'application/json',
-         text: JSON.stringify(sample)
-       };
-     }
-
-     if (openApi.paths[path][method].requestBody.content['multipart/form-data'] &&
-       openApi.paths[path][method].requestBody.content['multipart/form-data'].schema
-     ) {
-       const sample = OpenAPISampler.sample(openApi.paths[path][method].requestBody.content['multipart/form-data']
-           .schema,
-         {skipReadOnly: true},
-         openApi
-       );
-
-       if (sample === undefined) return null;
-
-       const params = [];
-        Object.keys(sample).forEach(key => params.push({'name': key, 'value': sample[key]}));
-
-       return {
-         mimeType: 'multipart/form-data',
-         params: params,
-       };
-     }
->>>>>>> ab788ebe
   }
   return payloads;
 };
